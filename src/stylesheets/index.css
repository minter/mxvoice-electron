--- conflicted
+++ resolved
@@ -223,11 +223,10 @@
   flex-grow: 1;
 }
 
-<<<<<<< HEAD
 .unfocused {
   outline: 5px ridge red;
   outline-offset: -5px;
-=======
+}
 #player-col {
   position: relative;
 }
@@ -245,5 +244,4 @@
 
 .hidden {
   visibility: hidden;
->>>>>>> 8d71b124
 }