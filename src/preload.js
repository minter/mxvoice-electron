--- conflicted
+++ resolved
@@ -1,17 +1,11 @@
 const { ipcRenderer, remote } = require('electron');
 const { Howl, Howler } = require('howler');
-<<<<<<< HEAD
+const preferences = ipcRenderer.sendSync('getPreferences')
+const path = require('path');
+const db = require('better-sqlite3')(path.join(preferences.locations.database_directory, 'mrvoice.db'));
 const NodeID3 = require('node-id3');
 var mp4 = require('mp4js');
-const path = require('path');
-
 const { v4: uuidv4 } = require('uuid');
-=======
-const preferences = ipcRenderer.sendSync('getPreferences')
-const path = require('path');
-console.log(`DB path is ${path.join(preferences.locations.database_directory, 'mrvoice.db')}`)
-const db = require('better-sqlite3')(path.join(preferences.locations.database_directory, 'mrvoice.db'));
->>>>>>> cce00e2c
 
 ipcRenderer.on('fkey_load', function(event, fkeys) {
   populateHotkeys(fkeys);
@@ -68,19 +62,11 @@
 process.once('loaded', () => {
   global.homedir = require('os').homedir(),
   global.path = path,
-<<<<<<< HEAD
-  global.sqlite3 = require('sqlite3').verbose(),
-  global.preferences = ipcRenderer.sendSync('getPreferences'),
+  global.preferences = preferences,
   global.Mousetrap = require('mousetrap'),
   global.ipcRenderer = ipcRenderer,
   global.prompt = require('electron-prompt'),
   global.uuidv4 = uuidv4,
-  global.fs = require('fs')
-=======
-  global.preferences = preferences,
-  global.Mousetrap = require('mousetrap'),
-  global.ipcRenderer = ipcRenderer,
-  global.db = db,
-  global.prompt = require('electron-prompt')
->>>>>>> cce00e2c
+  global.fs = require('fs'),
+  global.db = db
 })