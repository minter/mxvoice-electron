--- conflicted
+++ resolved
@@ -413,11 +413,7 @@
                 </div>
               </div>
               <div class="form-group row">
-<<<<<<< HEAD
-                <label for="song-form-duration" class="col-form-label col-sm-3">Duration</label>
-=======
                 <label for="song-form-duration" class="col-form-label col-sm-2">Duration</label>
->>>>>>> 086f8f36
                 <div class="col-sm-9">
                   <input type="test" class="form-control form-control-sm" id="song-form-duration" disabled="disabled">
                 </div>
