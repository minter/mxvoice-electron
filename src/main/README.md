--- conflicted
+++ resolved
@@ -53,10 +53,7 @@
 
 ## Coordinator (`index-modular.js`)
 
-<<<<<<< HEAD
-=======
 - Enforces single-instance lock (prevents multiple app instances from running simultaneously)
->>>>>>> 1632269d
 - Creates `electron-store` with defaults; initializes DebugLog
 - Sets up auto-updater (logger, feed URL on macOS, sends release notes to renderer for sanitization)
 - First-run flow: create folders, seed DB with starter content if needed
@@ -75,11 +72,7 @@
 - **Backward Compatibility**: Falls back to legacy width/height storage if no complete state exists
 - **Store Integration**: Uses the same `electron-store` system as other UI state (column order, holding tank, etc.)
 
-<<<<<<< HEAD
-### Notes
-=======
 ## Notes
->>>>>>> 1632269d
 
 - Context Isolation is enabled; all renderer access is via preload/IPC
 - Audio playback for quick tests uses Howler in main (via IPC) when applicable
@@ -92,33 +85,19 @@
   - Quit uses the built-in role (`quit`) across platforms
 - About: macOS uses the system About panel; Windows/Linux uses a custom dark-mode-aware About dialog under `Help`
 - Support: A "Contact Support…" item opens your default mail client to `mailto:support@mxvoice.app`
-<<<<<<< HEAD
-
-### Adding a new IPC handler
-
-=======
 
 ## Adding a new IPC handler
 
->>>>>>> 1632269d
 1. Add the handler in `modules/ipc-handlers.js` within `registerAllHandlers()`
 2. Validate inputs; return `{ success, data|error }`
 3. Expose via preload secure bridge if needed
 
-<<<<<<< HEAD
-### Logs IPC Reference
-=======
 ## Logs IPC Reference
->>>>>>> 1632269d
 
 - `logs:write` → Write a line through the centralized log service. Payload: `{ level, message, context?, meta? }`
 - `logs:get-paths` → Returns `{ logsDir, current }`
 - `logs:export` → Opens a save dialog and exports recent logs. Options: `{ days?: number }`
 
-<<<<<<< HEAD
-### Status
-=======
 ## Status
->>>>>>> 1632269d
 
 - App setup, IPC, file ops, and coordinator are complete and in use.