{
  "name": "mxvoice",
  "productName": "Mx. Voice",
<<<<<<< HEAD
  "version": "4.0.0-test.1",
=======
  "version": "4.0.1-pre.4",
>>>>>>> 8827d5cd
  "description": "Improv Audio Software",
  "type": "module",
  "repository": "https://github.com/minter/mxvoice-electron",
  "main": "src/main/index-modular.js",
  "keywords": [],
  "author": {
    "name": "H. Wade Minter",
    "email": "wade@wademinter.com"
  },
  "scripts": {
    "start": "electron .",
    "build": "electron-builder",
    "build:mac": "electron-builder --mac",
    "build:mac:arm64": "electron-builder --mac --arm64",
    "build:mac:universal": "electron-builder --mac --universal",
    "release:mac:draft": "cross-env EP_DRAFT=true electron-builder --mac --universal --publish always",
    "release:mac:prerelease": "cross-env EP_PRE_RELEASE=true electron-builder --mac --universal --publish always",
    "release:mac": "electron-builder --mac --universal --publish always",
    "release:win:draft": "cross-env EP_DRAFT=true electron-builder --win --publish always",
    "release:win:prerelease": "cross-env EP_PRE_RELEASE=true electron-builder --win --publish always",
    "release:win": "electron-builder --win --publish always",
    "build:win": "electron-builder --win",
    "build:linux": "electron-builder --linux",
    "build:linux:deb": "electron-builder --linux deb",
    "build:linux:appimage": "electron-builder --linux AppImage",
    "release:linux:draft": "cross-env EP_DRAFT=true electron-builder --linux --publish always",
    "release:linux:prerelease": "cross-env EP_PRE_RELEASE=true electron-builder --linux --publish always",
    "release:linux": "electron-builder --linux --publish always",
    "pack": "electron-builder --dir",
    "dist": "electron-builder",
    "postinstall": "electron-builder install-app-deps",
    "test": "playwright test",
    "test:ui": "playwright test --ui",
    "test:headed": "playwright test --headed",
    "test:debug": "playwright test --debug",
    "test:report": "playwright show-report",
    "test:install": "playwright install",
    "test:smoke": "playwright test tests/e2e/smoke.spec.js",
    "test:validate": "node tests/setup/test-runner.js",
    "test:isolate": "node tests/setup/verify-isolation.js",
    "test:run": "./tests/run-tests.sh"
  },
  "build": {
    "appId": "com.electron.mx.-voice",
    "productName": "Mx. Voice",
    "copyright": "Copyright © 2025 Wade Minter and Andrew Berkowitz",
    "npmRebuild": false,
    "nodeGypRebuild": false,
    "buildDependenciesFromSource": false,
    "asar": true,
    "asarUnpack": [
      "node_modules/node-sqlite3-wasm/dist/*.wasm"
    ],
    "afterPack": "build/afterPack.js",
    "mac": {
      "forceCodeSigning": true,
      "artifactName": "Mx.-Voice-${version}-${arch}.${ext}",
      "category": "public.app-category.music",
      "icon": "src/assets/icons/mxvoice",
      "darkModeSupport": true,
      "hardenedRuntime": true,
      "gatekeeperAssess": false,
      "notarize": true,
      "entitlements": "build/entitlements.mac.plist",
      "entitlementsInherit": "build/entitlements.mac.plist",
      "identity": "E31B13B9566B95D1BC1F46F0C3B2FA6C739356CB",
      "mergeASARs": false,
      "target": [
        {
          "target": "dmg",
          "arch": [
            "universal"
          ]
        },
        {
          "target": "zip",
          "arch": [
            "universal"
          ]
        }
      ]
    },
    "dmg": {
      "icon": "src/assets/icons/dmg-image.icns",
      "background": "src/assets/images/dmg-background-image.png",
      "contents": [
        {
          "x": 180,
          "y": 340
        },
        {
          "x": 450,
          "y": 340,
          "type": "link",
          "path": "/Applications"
        }
      ],
      "sign": false,
      "format": "UDZO"
    },
    "win": {
      "icon": "src/assets/icons/mxvoice.ico",
      "artifactName": "Mx. Voice Setup ${version}.${ext}",
      "target": [
        {
          "target": "nsis",
          "arch": [
            "x64"
          ]
        }
      ],
      "verifyUpdateCodeSignature": false,
      "signAndEditExecutable": true,
      "signtoolOptions": {
        "sign": "build/sslSign.cjs"
      }
    },
    "linux": {
      "artifactName": "Mx.-Voice-${version}-${arch}.${ext}",
      "category": "AudioVideo",
      "icon": "src/assets/icons/mxvoice-square.png",
      "synopsis": "Improv Audio Software",
      "description": "Professional audio software for improvisation and live performance",
      "vendor": "Wade Minter",
      "maintainer": "H. Wade Minter <wade@wademinter.com>",
      "target": [
        "AppImage",
        "deb"
      ]
    },
    "deb": {
      "maintainer": "H. Wade Minter <wade@wademinter.com>",
      "priority": "optional",
      "depends": [
        "libgtk-3-0",
        "libnss3",
        "libx11-xcb1",
        "libxss1",
        "libasound2",
        "libxtst6"
      ]
    },
    "appImage": {
      "category": "AudioVideo",
      "synopsis": "Professional audio software for improvisation and live performance",
      "description": "Mx. Voice is professional audio software for improvisation and live performance. Create and manage audio clips, organize them into categories, and trigger them with customizable hotkeys."
    },
    "publish": [
      {
        "provider": "github",
        "owner": "minter",
        "repo": "mxvoice-electron",
        "releaseType": "release"
      }
    ]
  },
  "license": "MIT",
  "dependencies": {
    "@fortawesome/fontawesome-free": "^7.1.0",
    "@octokit/rest": "^22.0.0",
    "animate.css": "^4.1.1",
    "bootstrap": "^5.3.8",
    "dompurify": "^3.3.0",
    "electron-log": "^5.4.3",
    "electron-store": "^11.0.2",
    "electron-updater": "^6.7.0",
    "electron-util": "^1.0.0",
    "howler": "^2.2.3",
    "jsdom": "^27.0.1",
    "mousetrap": "^1.6.5",
    "music-metadata": "11.9.0",
    "n-readlines": "^1.0.1",
    "node-sqlite3-wasm": "^0.8.50",
    "uuid": "^13.0.0",
    "wavesurfer.js": "^7.11.0",
    "yarn": "^1.22.22"
  },
  "devDependencies": {
    "@playwright/test": "^1.56.1",
    "cross-env": "^10.1.0",
    "electron": "^38.3.0",
    "electron-builder": "26.0.12",
    "electron-reload": "^1.5.0",
    "node-abi": "4.14.0",
    "playwright": "^1.55.1"
  }
}<|MERGE_RESOLUTION|>--- conflicted
+++ resolved
@@ -1,11 +1,7 @@
 {
   "name": "mxvoice",
   "productName": "Mx. Voice",
-<<<<<<< HEAD
-  "version": "4.0.0-test.1",
-=======
-  "version": "4.0.1-pre.4",
->>>>>>> 8827d5cd
+  "version": "4.1.0-pre.1",
   "description": "Improv Audio Software",
   "type": "module",
   "repository": "https://github.com/minter/mxvoice-electron",
