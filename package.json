--- conflicted
+++ resolved
@@ -187,12 +187,8 @@
     "electron": "^39.0.0",
     "electron-builder": "26.0.12",
     "electron-reload": "^1.5.0",
-<<<<<<< HEAD
     "eslint": "^9.38.0",
-    "node-abi": "4.16.0",
-=======
     "node-abi": "4.17.0",
->>>>>>> 86e2db9e
     "playwright": "^1.55.1"
   }
 }